ipseclib_LTLIBRARIES = libcharon.la

libcharon_la_SOURCES = \
attributes/attributes.c attributes/attributes.h \
attributes/attribute_provider.h attributes/attribute_handler.h \
attributes/attribute_manager.c attributes/attribute_manager.h \
attributes/mem_pool.c attributes/mem_pool.h \
bus/bus.c bus/bus.h \
bus/listeners/listener.h \
bus/listeners/logger.h \
bus/listeners/custom_logger.h \
bus/listeners/file_logger.c bus/listeners/file_logger.h \
config/backend_manager.c config/backend_manager.h config/backend.h \
config/child_cfg.c config/child_cfg.h \
config/ike_cfg.c config/ike_cfg.h \
config/peer_cfg.c config/peer_cfg.h \
control/controller.c control/controller.h \
daemon.c daemon.h \
encoding/generator.c encoding/generator.h \
encoding/message.c encoding/message.h \
encoding/parser.c encoding/parser.h \
encoding/payloads/auth_payload.c encoding/payloads/auth_payload.h \
encoding/payloads/cert_payload.c encoding/payloads/cert_payload.h \
encoding/payloads/certreq_payload.c encoding/payloads/certreq_payload.h \
encoding/payloads/configuration_attribute.c encoding/payloads/configuration_attribute.h \
encoding/payloads/cp_payload.c encoding/payloads/cp_payload.h \
encoding/payloads/delete_payload.c encoding/payloads/delete_payload.h \
encoding/payloads/eap_payload.c encoding/payloads/eap_payload.h \
encoding/payloads/encodings.c encoding/payloads/encodings.h \
encoding/payloads/encrypted_payload.c encoding/payloads/encrypted_payload.h \
encoding/payloads/encrypted_fragment_payload.h \
encoding/payloads/id_payload.c encoding/payloads/id_payload.h \
encoding/payloads/ike_header.c encoding/payloads/ike_header.h \
encoding/payloads/ke_payload.c  encoding/payloads/ke_payload.h \
encoding/payloads/nonce_payload.c encoding/payloads/nonce_payload.h \
encoding/payloads/notify_payload.c encoding/payloads/notify_payload.h \
encoding/payloads/payload.c encoding/payloads/payload.h \
encoding/payloads/proposal_substructure.c encoding/payloads/proposal_substructure.h \
encoding/payloads/sa_payload.c encoding/payloads/sa_payload.h \
encoding/payloads/traffic_selector_substructure.c encoding/payloads/traffic_selector_substructure.h \
encoding/payloads/transform_attribute.c encoding/payloads/transform_attribute.h \
encoding/payloads/transform_substructure.c encoding/payloads/transform_substructure.h \
encoding/payloads/ts_payload.c encoding/payloads/ts_payload.h \
encoding/payloads/unknown_payload.c encoding/payloads/unknown_payload.h \
encoding/payloads/vendor_id_payload.c encoding/payloads/vendor_id_payload.h \
encoding/payloads/hash_payload.c encoding/payloads/hash_payload.h \
encoding/payloads/fragment_payload.c encoding/payloads/fragment_payload.h \
kernel/kernel_interface.c kernel/kernel_interface.h \
kernel/kernel_ipsec.c kernel/kernel_ipsec.h \
kernel/kernel_net.c kernel/kernel_net.h \
kernel/kernel_listener.h kernel/kernel_handler.c kernel/kernel_handler.h \
network/receiver.c network/receiver.h network/sender.c network/sender.h \
network/socket.c network/socket.h \
network/socket_manager.c network/socket_manager.h \
processing/jobs/acquire_job.c processing/jobs/acquire_job.h \
processing/jobs/delete_child_sa_job.c processing/jobs/delete_child_sa_job.h \
processing/jobs/delete_ike_sa_job.c processing/jobs/delete_ike_sa_job.h \
processing/jobs/migrate_job.c processing/jobs/migrate_job.h \
processing/jobs/process_message_job.c processing/jobs/process_message_job.h \
processing/jobs/redirect_job.c processing/jobs/redirect_job.h \
processing/jobs/rekey_child_sa_job.c processing/jobs/rekey_child_sa_job.h \
processing/jobs/rekey_ike_sa_job.c processing/jobs/rekey_ike_sa_job.h \
processing/jobs/retransmit_job.c processing/jobs/retransmit_job.h \
processing/jobs/retry_initiate_job.c processing/jobs/retry_initiate_job.h \
processing/jobs/send_dpd_job.c processing/jobs/send_dpd_job.h \
processing/jobs/send_keepalive_job.c processing/jobs/send_keepalive_job.h \
processing/jobs/start_action_job.c processing/jobs/start_action_job.h \
processing/jobs/roam_job.c processing/jobs/roam_job.h \
processing/jobs/update_sa_job.c processing/jobs/update_sa_job.h \
processing/jobs/inactivity_job.c processing/jobs/inactivity_job.h \
processing/jobs/initiate_tasks_job.c processing/jobs/initiate_tasks_job.h \
sa/eap/eap_method.c sa/eap/eap_method.h sa/eap/eap_inner_method.h \
sa/eap/eap_manager.c sa/eap/eap_manager.h \
sa/xauth/xauth_method.c sa/xauth/xauth_method.h \
sa/xauth/xauth_manager.c sa/xauth/xauth_manager.h \
sa/authenticator.c sa/authenticator.h \
sa/child_sa.c sa/child_sa.h \
sa/ike_sa.c sa/ike_sa.h \
sa/ike_sa_id.c sa/ike_sa_id.h \
sa/keymat.h sa/keymat.c \
sa/ike_sa_manager.c sa/ike_sa_manager.h \
sa/child_sa_manager.c sa/child_sa_manager.h \
sa/task_manager.h sa/task_manager.c \
sa/shunt_manager.c sa/shunt_manager.h \
sa/trap_manager.c sa/trap_manager.h \
sa/redirect_provider.h sa/redirect_manager.c sa/redirect_manager.h \
sa/task.c sa/task.h

if USE_IKEV2
libcharon_la_SOURCES += \
sa/ikev2/keymat_v2.c sa/ikev2/keymat_v2.h \
sa/ikev2/task_manager_v2.c sa/ikev2/task_manager_v2.h \
sa/ikev2/authenticators/eap_authenticator.c sa/ikev2/authenticators/eap_authenticator.h \
sa/ikev2/authenticators/psk_authenticator.c sa/ikev2/authenticators/psk_authenticator.h \
sa/ikev2/authenticators/pubkey_authenticator.c sa/ikev2/authenticators/pubkey_authenticator.h \
sa/ikev2/tasks/child_create.c sa/ikev2/tasks/child_create.h \
sa/ikev2/tasks/child_delete.c sa/ikev2/tasks/child_delete.h \
sa/ikev2/tasks/child_rekey.c sa/ikev2/tasks/child_rekey.h \
sa/ikev2/tasks/ike_auth.c sa/ikev2/tasks/ike_auth.h \
sa/ikev2/tasks/ike_cert_pre.c sa/ikev2/tasks/ike_cert_pre.h \
sa/ikev2/tasks/ike_cert_post.c sa/ikev2/tasks/ike_cert_post.h \
sa/ikev2/tasks/ike_config.c sa/ikev2/tasks/ike_config.h \
sa/ikev2/tasks/ike_delete.c sa/ikev2/tasks/ike_delete.h \
sa/ikev2/tasks/ike_dpd.c sa/ikev2/tasks/ike_dpd.h \
sa/ikev2/tasks/ike_init.c sa/ikev2/tasks/ike_init.h \
sa/ikev2/tasks/ike_natd.c sa/ikev2/tasks/ike_natd.h \
sa/ikev2/tasks/ike_mid_sync.c sa/ikev2/tasks/ike_mid_sync.h \
sa/ikev2/tasks/ike_mobike.c sa/ikev2/tasks/ike_mobike.h \
sa/ikev2/tasks/ike_rekey.c sa/ikev2/tasks/ike_rekey.h \
sa/ikev2/tasks/ike_reauth.c sa/ikev2/tasks/ike_reauth.h \
sa/ikev2/tasks/ike_reauth_complete.c sa/ikev2/tasks/ike_reauth_complete.h \
sa/ikev2/tasks/ike_redirect.c sa/ikev2/tasks/ike_redirect.h \
sa/ikev2/tasks/ike_auth_lifetime.c sa/ikev2/tasks/ike_auth_lifetime.h \
sa/ikev2/tasks/ike_vendor.c sa/ikev2/tasks/ike_vendor.h \
sa/ikev2/tasks/ike_verify_peer_cert.c sa/ikev2/tasks/ike_verify_peer_cert.h
endif

if USE_IKEV1
libcharon_la_SOURCES += \
sa/ikev1/keymat_v1.c sa/ikev1/keymat_v1.h \
sa/ikev1/iv_manager.c sa/ikev1/iv_manager.h \
sa/ikev1/task_manager_v1.c sa/ikev1/task_manager_v1.h \
sa/ikev1/authenticators/psk_v1_authenticator.c sa/ikev1/authenticators/psk_v1_authenticator.h \
sa/ikev1/authenticators/pubkey_v1_authenticator.c sa/ikev1/authenticators/pubkey_v1_authenticator.h \
sa/ikev1/authenticators/hybrid_authenticator.c sa/ikev1/authenticators/hybrid_authenticator.h \
sa/ikev1/phase1.c sa/ikev1/phase1.h \
sa/ikev1/tasks/main_mode.c sa/ikev1/tasks/main_mode.h \
sa/ikev1/tasks/aggressive_mode.c sa/ikev1/tasks/aggressive_mode.h \
sa/ikev1/tasks/informational.c sa/ikev1/tasks/informational.h \
sa/ikev1/tasks/isakmp_cert_pre.c sa/ikev1/tasks/isakmp_cert_pre.h \
sa/ikev1/tasks/isakmp_cert_post.c sa/ikev1/tasks/isakmp_cert_post.h \
sa/ikev1/tasks/isakmp_natd.c sa/ikev1/tasks/isakmp_natd.h \
sa/ikev1/tasks/isakmp_vendor.c sa/ikev1/tasks/isakmp_vendor.h \
sa/ikev1/tasks/isakmp_delete.c sa/ikev1/tasks/isakmp_delete.h \
sa/ikev1/tasks/isakmp_dpd.c sa/ikev1/tasks/isakmp_dpd.h \
sa/ikev1/tasks/xauth.c sa/ikev1/tasks/xauth.h \
sa/ikev1/tasks/quick_mode.c sa/ikev1/tasks/quick_mode.h \
sa/ikev1/tasks/quick_delete.c sa/ikev1/tasks/quick_delete.h \
sa/ikev1/tasks/mode_config.c sa/ikev1/tasks/mode_config.h \
processing/jobs/dpd_timeout_job.c processing/jobs/dpd_timeout_job.h \
processing/jobs/adopt_children_job.c processing/jobs/adopt_children_job.h
endif

if USE_SYSLOG
  libcharon_la_SOURCES += \
    bus/listeners/sys_logger.c bus/listeners/sys_logger.h
endif

daemon.lo :		$(top_builddir)/config.status

AM_CPPFLAGS = \
	-I${linux_headers} \
	-I$(top_srcdir)/src/libstrongswan \
	-I$(top_srcdir)/src/libcharon \
	-DIPSEC_DIR=\"${ipsecdir}\" \
	-DIPSEC_PIDDIR=\"${piddir}\"

AM_CFLAGS = \
  @COVERAGE_CFLAGS@

AM_LDFLAGS = \
  -no-undefined

libcharon_la_LIBADD = \
  $(top_builddir)/src/libstrongswan/libstrongswan.la \
  -lm $(PTHREADLIB) $(ATOMICLIB) $(DLLIB) $(SOCKLIB)

if USE_WINDOWS
  libcharon_la_LIBADD += -lws2_32
endif

EXTRA_DIST = Android.mk

# compile options
#################

if USE_ME
  libcharon_la_SOURCES += encoding/payloads/endpoint_notify.c encoding/payloads/endpoint_notify.h \
    processing/jobs/initiate_mediation_job.c processing/jobs/initiate_mediation_job.h \
    processing/jobs/mediation_job.c processing/jobs/mediation_job.h \
    sa/ikev2/connect_manager.c sa/ikev2/connect_manager.h \
    sa/ikev2/mediation_manager.c sa/ikev2/mediation_manager.h \
    sa/ikev2/tasks/ike_me.c sa/ikev2/tasks/ike_me.h
endif

if STATIC_PLUGIN_CONSTRUCTORS
BUILT_SOURCES = $(srcdir)/plugin_constructors.c
CLEANFILES = $(srcdir)/plugin_constructors.c

$(srcdir)/plugin_constructors.c: $(top_srcdir)/src/libstrongswan/plugins/plugin_constructors.py
		$(AM_V_GEN) \
		$(PYTHON) $(top_srcdir)/src/libstrongswan/plugins/plugin_constructors.py ${c_plugins} > $@
endif

# build optional plugins
########################

if MONOLITHIC
SUBDIRS =
else
SUBDIRS = .
endif

if USE_LOAD_TESTER
  SUBDIRS += plugins/load_tester
if MONOLITHIC
  libcharon_la_LIBADD += plugins/load_tester/libstrongswan-load-tester.la
endif
endif

if USE_SAVE_KEYS
 SUBDIRS += plugins/save_keys
if MONOLITHIC
 libcharon_la_LIBADD += plugins/save_keys/libstrongswan-save-keys.la
endif
endif

if USE_SOCKET_DEFAULT
  SUBDIRS += plugins/socket_default
if MONOLITHIC
  libcharon_la_LIBADD += plugins/socket_default/libstrongswan-socket-default.la
endif
endif

if USE_SOCKET_DYNAMIC
  SUBDIRS += plugins/socket_dynamic
if MONOLITHIC
  libcharon_la_LIBADD += plugins/socket_dynamic/libstrongswan-socket-dynamic.la
endif
endif

if USE_SOCKET_WIN
  SUBDIRS += plugins/socket_win
if MONOLITHIC
  libcharon_la_LIBADD += plugins/socket_win/libstrongswan-socket-win.la
endif
endif

if USE_CONNMARK
  SUBDIRS += plugins/connmark
if MONOLITHIC
  libcharon_la_LIBADD += plugins/connmark/libstrongswan-connmark.la
endif
endif

if USE_BYPASS_LAN
  SUBDIRS += plugins/bypass_lan
if MONOLITHIC
  libcharon_la_LIBADD += plugins/bypass_lan/libstrongswan-bypass-lan.la
endif
endif

if USE_FORECAST
  SUBDIRS += plugins/forecast
if MONOLITHIC
  libcharon_la_LIBADD += plugins/forecast/libstrongswan-forecast.la
endif
endif

if USE_FARP
  SUBDIRS += plugins/farp
if MONOLITHIC
  libcharon_la_LIBADD += plugins/farp/libstrongswan-farp.la
endif
endif

if USE_COUNTERS
  SUBDIRS += plugins/counters
if MONOLITHIC
  libcharon_la_LIBADD += plugins/counters/libstrongswan-counters.la
endif
endif

if USE_STROKE
  SUBDIRS += plugins/stroke
if MONOLITHIC
  libcharon_la_LIBADD += plugins/stroke/libstrongswan-stroke.la
endif
endif

if USE_VICI
  SUBDIRS += plugins/vici
if MONOLITHIC
  libcharon_la_LIBADD += plugins/vici/libstrongswan-vici.la
endif
endif

if USE_SMP
  SUBDIRS += plugins/smp
if MONOLITHIC
  libcharon_la_LIBADD += plugins/smp/libstrongswan-smp.la
endif
endif

if USE_SQL
  SUBDIRS += plugins/sql
if MONOLITHIC
  libcharon_la_LIBADD += plugins/sql/libstrongswan-sql.la
endif
endif

if USE_DNSCERT
  SUBDIRS += plugins/dnscert
if MONOLITHIC
  libcharon_la_LIBADD += plugins/dnscert/libstrongswan-dnscert.la
endif
endif

if USE_IPSECKEY
  SUBDIRS += plugins/ipseckey
if MONOLITHIC
  libcharon_la_LIBADD += plugins/ipseckey/libstrongswan-ipseckey.la
endif
endif

if USE_UPDOWN
  SUBDIRS += plugins/updown
if MONOLITHIC
  libcharon_la_LIBADD += plugins/updown/libstrongswan-updown.la
endif
endif

if USE_EXT_AUTH
  SUBDIRS += plugins/ext_auth
if MONOLITHIC
  libcharon_la_LIBADD += plugins/ext_auth/libstrongswan-ext-auth.la
endif
endif

if USE_EAP_IDENTITY
  SUBDIRS += plugins/eap_identity
if MONOLITHIC
  libcharon_la_LIBADD += plugins/eap_identity/libstrongswan-eap-identity.la
endif
endif

if USE_EAP_SIM
  SUBDIRS += plugins/eap_sim
if MONOLITHIC
  libcharon_la_LIBADD += plugins/eap_sim/libstrongswan-eap-sim.la
endif
endif

if USE_EAP_SIM_FILE
  SUBDIRS += plugins/eap_sim_file
if MONOLITHIC
  libcharon_la_LIBADD += plugins/eap_sim_file/libstrongswan-eap-sim-file.la
endif
endif

if USE_EAP_SIM_PCSC
  SUBDIRS += plugins/eap_sim_pcsc
if MONOLITHIC
  libcharon_la_LIBADD += plugins/eap_sim_pcsc/libstrongswan-eap-sim-pcsc.la
endif
endif

if USE_EAP_SIMAKA_SQL
  SUBDIRS += plugins/eap_simaka_sql
if MONOLITHIC
  libcharon_la_LIBADD += plugins/eap_simaka_sql/libstrongswan-eap-simaka-sql.la
endif
endif

if USE_EAP_SIMAKA_PSEUDONYM
  SUBDIRS += plugins/eap_simaka_pseudonym
if MONOLITHIC
  libcharon_la_LIBADD += plugins/eap_simaka_pseudonym/libstrongswan-eap-simaka-pseudonym.la
endif
endif

if USE_EAP_SIMAKA_REAUTH
  SUBDIRS += plugins/eap_simaka_reauth
if MONOLITHIC
  libcharon_la_LIBADD += plugins/eap_simaka_reauth/libstrongswan-eap-simaka-reauth.la
endif
endif

if USE_EAP_AKA
  SUBDIRS += plugins/eap_aka
if MONOLITHIC
  libcharon_la_LIBADD += plugins/eap_aka/libstrongswan-eap-aka.la
endif
endif

if USE_EAP_AKA_3GPP
  SUBDIRS += plugins/eap_aka_3gpp
if MONOLITHIC
  libcharon_la_LIBADD += plugins/eap_aka_3gpp/libstrongswan-eap-aka-3gpp.la
endif
endif

if USE_EAP_AKA_3GPP2
  SUBDIRS += plugins/eap_aka_3gpp2
if MONOLITHIC
  libcharon_la_LIBADD += plugins/eap_aka_3gpp2/libstrongswan-eap-aka-3gpp2.la
endif
endif

if USE_SIMAKA
if MONOLITHIC
  # otherwise this library is linked to both the eap_aka and the eap_sim plugin
  libcharon_la_LIBADD += $(top_builddir)/src/libsimaka/libsimaka.la
endif
endif

if USE_EAP_MD5
  SUBDIRS += plugins/eap_md5
if MONOLITHIC
  libcharon_la_LIBADD += plugins/eap_md5/libstrongswan-eap-md5.la
endif
endif

if USE_EAP_GTC
  SUBDIRS += plugins/eap_gtc
if MONOLITHIC
  libcharon_la_LIBADD += plugins/eap_gtc/libstrongswan-eap-gtc.la
endif
endif

if USE_EAP_MSCHAPV2
  SUBDIRS += plugins/eap_mschapv2
if MONOLITHIC
  libcharon_la_LIBADD += plugins/eap_mschapv2/libstrongswan-eap-mschapv2.la
endif
endif

if USE_EAP_DYNAMIC
  SUBDIRS += plugins/eap_dynamic
if MONOLITHIC
  libcharon_la_LIBADD += plugins/eap_dynamic/libstrongswan-eap-dynamic.la
endif
endif

if USE_EAP_RADIUS
  SUBDIRS += plugins/eap_radius
if MONOLITHIC
  libcharon_la_LIBADD += plugins/eap_radius/libstrongswan-eap-radius.la
endif
endif

if USE_EAP_TLS
  SUBDIRS += plugins/eap_tls
if MONOLITHIC
  libcharon_la_LIBADD += plugins/eap_tls/libstrongswan-eap-tls.la
endif
endif

if USE_EAP_TTLS
  SUBDIRS += plugins/eap_ttls
if MONOLITHIC
  libcharon_la_LIBADD += plugins/eap_ttls/libstrongswan-eap-ttls.la
endif
endif

if USE_EAP_PEAP
  SUBDIRS += plugins/eap_peap
if MONOLITHIC
  libcharon_la_LIBADD += plugins/eap_peap/libstrongswan-eap-peap.la
endif
endif

if USE_EAP_TNC
  SUBDIRS += plugins/eap_tnc
if MONOLITHIC
  libcharon_la_LIBADD += plugins/eap_tnc/libstrongswan-eap-tnc.la
endif
endif

if USE_TLS
if MONOLITHIC
  # otherwise this library is linked to eap_tls
  libcharon_la_LIBADD += $(top_builddir)/src/libtls/libtls.la
endif
endif

if USE_RADIUS
if MONOLITHIC
  # otherwise this library is linked to eap_radius
  libcharon_la_LIBADD += $(top_builddir)/src/libradius/libradius.la
endif
endif

if USE_TNC_IFMAP
  SUBDIRS += plugins/tnc_ifmap
if MONOLITHIC
  libcharon_la_LIBADD += plugins/tnc_ifmap/libstrongswan-tnc-ifmap.la
endif
endif

if USE_TNC_PDP
  SUBDIRS += plugins/tnc_pdp
if MONOLITHIC
  libcharon_la_LIBADD += plugins/tnc_pdp/libstrongswan-tnc-pdp.la
endif
endif

if USE_LIBTNCCS
if MONOLITHIC
  # otherwise this library is linked to the respective plugins
  libcharon_la_LIBADD += $(top_builddir)/src/libtnccs/libtnccs.la
endif
endif

if USE_MEDSRV
  SUBDIRS += plugins/medsrv
if MONOLITHIC
  libcharon_la_LIBADD += plugins/medsrv/libstrongswan-medsrv.la
endif
endif

if USE_MEDCLI
  SUBDIRS += plugins/medcli
if MONOLITHIC
  libcharon_la_LIBADD += plugins/medcli/libstrongswan-medcli.la
endif
endif

if USE_DHCP
  SUBDIRS += plugins/dhcp
if MONOLITHIC
  libcharon_la_LIBADD += plugins/dhcp/libstrongswan-dhcp.la
endif
endif

if USE_OSX_ATTR
  SUBDIRS += plugins/osx_attr
if MONOLITHIC
  libcharon_la_LIBADD += plugins/osx_attr/libstrongswan-osx-attr.la
endif
endif

if USE_P_CSCF
  SUBDIRS += plugins/p_cscf
if MONOLITHIC
  libcharon_la_LIBADD += plugins/p_cscf/libstrongswan-p-cscf.la
endif
endif

if USE_ANDROID_DNS
  SUBDIRS += plugins/android_dns
if MONOLITHIC
  libcharon_la_LIBADD += plugins/android_dns/libstrongswan-android-dns.la
endif
endif

if USE_ANDROID_LOG
  SUBDIRS += plugins/android_log
if MONOLITHIC
  libcharon_la_LIBADD += plugins/android_log/libstrongswan-android-log.la
endif
endif

if USE_HA
  SUBDIRS += plugins/ha
if MONOLITHIC
  libcharon_la_LIBADD += plugins/ha/libstrongswan-ha.la
endif
endif

if USE_KERNEL_PFKEY
  SUBDIRS += plugins/kernel_pfkey
if MONOLITHIC
  libcharon_la_LIBADD += plugins/kernel_pfkey/libstrongswan-kernel-pfkey.la
endif
endif

if USE_KERNEL_PFROUTE
  SUBDIRS += plugins/kernel_pfroute
if MONOLITHIC
  libcharon_la_LIBADD += plugins/kernel_pfroute/libstrongswan-kernel-pfroute.la
endif
endif

if USE_KERNEL_SYSCFG
  SUBDIRS += plugins/kernel_syscfg
if MONOLITHIC
  libcharon_la_LIBADD += plugins/kernel_syscfg/libstrongswan-kernel-syscfg.la
endif
endif

if USE_KERNEL_NETLINK
  SUBDIRS += plugins/kernel_netlink
if MONOLITHIC
  libcharon_la_LIBADD += plugins/kernel_netlink/libstrongswan-kernel-netlink.la
endif
endif

if USE_KERNEL_LIBIPSEC
  SUBDIRS += plugins/kernel_libipsec
if MONOLITHIC
  libcharon_la_LIBADD += plugins/kernel_libipsec/libstrongswan-kernel-libipsec.la
endif
endif

if USE_KERNEL_WFP
  SUBDIRS += plugins/kernel_wfp
if MONOLITHIC
  libcharon_la_LIBADD += plugins/kernel_wfp/libstrongswan-kernel-wfp.la
endif
endif

if USE_KERNEL_IPH
  SUBDIRS += plugins/kernel_iph
if MONOLITHIC
  libcharon_la_LIBADD += plugins/kernel_iph/libstrongswan-kernel-iph.la
endif
endif

if USE_WHITELIST
  SUBDIRS += plugins/whitelist
if MONOLITHIC
  libcharon_la_LIBADD += plugins/whitelist/libstrongswan-whitelist.la
endif
endif

if USE_LOOKIP
  SUBDIRS += plugins/lookip
if MONOLITHIC
  libcharon_la_LIBADD += plugins/lookip/libstrongswan-lookip.la
endif
endif

if USE_ERROR_NOTIFY
  SUBDIRS += plugins/error_notify
if MONOLITHIC
  libcharon_la_LIBADD += plugins/error_notify/libstrongswan-error-notify.la
endif
endif

if USE_CERTEXPIRE
  SUBDIRS += plugins/certexpire
if MONOLITHIC
  libcharon_la_LIBADD += plugins/certexpire/libstrongswan-certexpire.la
endif
endif

if USE_SYSTIME_FIX
  SUBDIRS += plugins/systime_fix
if MONOLITHIC
  libcharon_la_LIBADD += plugins/systime_fix/libstrongswan-systime-fix.la
endif
endif

if USE_LED
  SUBDIRS += plugins/led
if MONOLITHIC
  libcharon_la_LIBADD += plugins/led/libstrongswan-led.la
endif
endif

if USE_DUPLICHECK
  SUBDIRS += plugins/duplicheck
if MONOLITHIC
  libcharon_la_LIBADD += plugins/duplicheck/libstrongswan-duplicheck.la
endif
endif

if USE_COUPLING
  SUBDIRS += plugins/coupling
if MONOLITHIC
  libcharon_la_LIBADD += plugins/coupling/libstrongswan-coupling.la
endif
endif

if USE_RADATTR
  SUBDIRS += plugins/radattr
if MONOLITHIC
  libcharon_la_LIBADD += plugins/radattr/libstrongswan-radattr.la
endif
endif

if USE_UCI
  SUBDIRS += plugins/uci
if MONOLITHIC
  libcharon_la_LIBADD += plugins/uci/libstrongswan-uci.la
endif
endif

if USE_ADDRBLOCK
  SUBDIRS += plugins/addrblock
if MONOLITHIC
  libcharon_la_LIBADD += plugins/addrblock/libstrongswan-addrblock.la
endif
endif

if USE_UNITY
  SUBDIRS += plugins/unity
if MONOLITHIC
  libcharon_la_LIBADD += plugins/unity/libstrongswan-unity.la
endif
endif

if USE_XAUTH_GENERIC
  SUBDIRS += plugins/xauth_generic
if MONOLITHIC
  libcharon_la_LIBADD += plugins/xauth_generic/libstrongswan-xauth-generic.la
endif
endif

if USE_XAUTH_EAP
  SUBDIRS += plugins/xauth_eap
if MONOLITHIC
  libcharon_la_LIBADD += plugins/xauth_eap/libstrongswan-xauth-eap.la
endif
endif

if USE_XAUTH_PAM
  SUBDIRS += plugins/xauth_pam
if MONOLITHIC
  libcharon_la_LIBADD += plugins/xauth_pam/libstrongswan-xauth-pam.la
endif
endif

if USE_XAUTH_NOAUTH
  SUBDIRS += plugins/xauth_noauth
if MONOLITHIC
  libcharon_la_LIBADD += plugins/xauth_noauth/libstrongswan-xauth-noauth.la
endif
endif

if USE_RESOLVE
  SUBDIRS += plugins/resolve
if MONOLITHIC
  libcharon_la_LIBADD += plugins/resolve/libstrongswan-resolve.la
endif
endif

if USE_ATTR
  SUBDIRS += plugins/attr
if MONOLITHIC
  libcharon_la_LIBADD += plugins/attr/libstrongswan-attr.la
endif
endif

if USE_ATTR_SQL
  SUBDIRS += plugins/attr_sql
if MONOLITHIC
  libcharon_la_LIBADD += plugins/attr_sql/libstrongswan-attr-sql.la
endif
endif

<<<<<<< HEAD
if USE_WINDOWS_DNS
  SUBDIRS += plugins/windows_dns
if MONOLITHIC
  libcharon_la_LIBADD += plugins/windows_dns/libstrongswan-windows-dns.la
=======
if USE_TPM
if MONOLITHIC
  libcharon_la_LIBADD += $(top_builddir)/src/libtpmtss/libtpmtss.la
>>>>>>> 66fa7c95
endif
endif

if MONOLITHIC
  SUBDIRS += .
endif

# build unit tests
##################

SUBDIRS += tests

if USE_EAP_AKA_3GPP
  SUBDIRS += plugins/eap_aka_3gpp/tests
endif<|MERGE_RESOLUTION|>--- conflicted
+++ resolved
@@ -740,16 +740,16 @@
 endif
 endif
 
-<<<<<<< HEAD
 if USE_WINDOWS_DNS
   SUBDIRS += plugins/windows_dns
 if MONOLITHIC
   libcharon_la_LIBADD += plugins/windows_dns/libstrongswan-windows-dns.la
-=======
+endif
+endif
+
 if USE_TPM
 if MONOLITHIC
   libcharon_la_LIBADD += $(top_builddir)/src/libtpmtss/libtpmtss.la
->>>>>>> 66fa7c95
 endif
 endif
 
