--- conflicted
+++ resolved
@@ -456,8 +456,9 @@
 		.dst_net = chunk_clone(policy->dst.net->get_address(policy->dst.net)),
 		.prefixlen = policy->dst.mask,
 	);
-<<<<<<< HEAD
+
 #ifdef __linux__
+/* on Linux we cant't install a gateway */
 #elif defined(WIN32)
         /* Set out special gateway */
         family = route->src_ip->get_family(route->src_ip);
@@ -482,11 +483,6 @@
                 break;
         }
 #else
-	/* on Linux we cant't install a gateway */
-=======
-#ifndef __linux__
-	/* on Linux we can't install a gateway */
->>>>>>> 66fa7c95
 	route->gateway = charon->kernel->get_nexthop(charon->kernel, dst, -1, src,
 												 NULL);
 #endif
