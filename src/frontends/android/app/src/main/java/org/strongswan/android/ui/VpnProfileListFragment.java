--- conflicted
+++ resolved
@@ -245,7 +245,6 @@
 	@Override
 	public boolean onMenuItemSelected(@NonNull MenuItem menuItem)
 	{
-<<<<<<< HEAD
 		if (item.getItemId() == R.id.add_profile) {
 			Intent connectionIntent = new Intent(getActivity(),
 				VpnProfileDetailActivity.class);
@@ -253,16 +252,6 @@
 			return true;
 		}
 		return super.onOptionsItemSelected(item);
-=======
-		if (menuItem.getItemId() == R.id.add_profile)
-		{
-			Intent connectionIntent = new Intent(getActivity(),
-												 VpnProfileDetailActivity.class);
-			startActivity(connectionIntent);
-			return true;
-		}
-		return false;
->>>>>>> 3a5fb917
 	}
 
 	private final OnItemClickListener mVpnProfileClicked = new OnItemClickListener()
@@ -320,7 +309,6 @@
 		@Override
 		public boolean onActionItemClicked(ActionMode mode, MenuItem item)
 		{
-<<<<<<< HEAD
 			int itemId = item.getItemId();
 			if (itemId == R.id.edit_profile) {
 				int position = mSelected.iterator().next();
@@ -353,57 +341,6 @@
 					VpnProfile profile = profiles.get(i);
 					ids[i] = profile.getId();
 					mDataSource.deleteVpnProfile(profile);
-=======
-			switch (item.getItemId())
-			{
-				case R.id.edit_profile:
-				{
-					int position = mSelected.iterator().next();
-					VpnProfile profile = (VpnProfile)mListView.getItemAtPosition(position);
-					Intent connectionIntent = new Intent(getActivity(), VpnProfileDetailActivity.class);
-					connectionIntent.putExtra(VpnProfileDataSource.KEY_UUID, profile.getUUID().toString());
-					startActivity(connectionIntent);
-					break;
-				}
-				case R.id.copy_profile:
-				{
-					int position = mSelected.iterator().next();
-					VpnProfile profile = (VpnProfile)mListView.getItemAtPosition(position);
-					profile = profile.clone();
-					profile.setUUID(UUID.randomUUID());
-					profile.setName(String.format(getString(R.string.copied_name), profile.getName()));
-					mDataSource.insertProfile(profile);
-
-					Intent intent = new Intent(Constants.VPN_PROFILES_CHANGED);
-					intent.putExtra(Constants.VPN_PROFILES_SINGLE, profile.getUUID().toString());
-					LocalBroadcastManager.getInstance(getActivity()).sendBroadcast(intent);
-
-					Intent connectionIntent = new Intent(getActivity(), VpnProfileDetailActivity.class);
-					connectionIntent.putExtra(VpnProfileDataSource.KEY_UUID, profile.getUUID().toString());
-					startActivity(connectionIntent);
-					break;
-				}
-				case R.id.delete_profile:
-				{
-					ArrayList<VpnProfile> profiles = new ArrayList<>();
-					for (int position : mSelected)
-					{
-						profiles.add((VpnProfile)mListView.getItemAtPosition(position));
-					}
-					String[] uuids = new String[profiles.size()];
-					for (int i = 0; i < profiles.size(); i++)
-					{
-						VpnProfile profile = profiles.get(i);
-						uuids[i] = profile.getUUID().toString();
-						mDataSource.deleteVpnProfile(profile);
-					}
-					Intent intent = new Intent(Constants.VPN_PROFILES_CHANGED);
-					intent.putExtra(Constants.VPN_PROFILES_MULTIPLE, uuids);
-					LocalBroadcastManager.getInstance(getActivity()).sendBroadcast(intent);
-					Toast.makeText(VpnProfileListFragment.this.getActivity(),
-								   R.string.profiles_deleted, Toast.LENGTH_SHORT).show();
-					break;
->>>>>>> 3a5fb917
 				}
 				Intent intent = new Intent(Constants.VPN_PROFILES_CHANGED);
 				intent.putExtra(Constants.VPN_PROFILES_MULTIPLE, ids);
