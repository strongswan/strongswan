--- conflicted
+++ resolved
@@ -408,16 +408,9 @@
 				mUsername.setEnabled(false);
 			}
 			mPassword.setText(mProfile.getPassword());
-<<<<<<< HEAD
 			if (mProfile.getPassword() != null && !mProfile.getPassword().isEmpty())
 			{
 				mPassword.setEnabled(false);
-=======
-			if (!TextUtils.isEmpty(mProfile.getPassword()))
-			{
-				mPassword.setEnabled(false);
-				mSharedSecretWarning.setVisibility(View.VISIBLE);
->>>>>>> 3a5fb917
 			}
 		}
 
@@ -538,11 +531,7 @@
 			if (type.has(VpnTypeFeature.USER_PASS))
 			{
 				profile.setUsername(local.optString("eap_id", null));
-<<<<<<< HEAD
 				profile.setPassword(local.optString("secret", null));
-=======
-				profile.setPassword(local.optString("shared_secret", null));
->>>>>>> 3a5fb917
 			}
 
 			if (type.has(VpnTypeFeature.CERTIFICATE))
